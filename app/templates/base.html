--- conflicted
+++ resolved
@@ -1127,11 +1127,7 @@
             </svg>
           </a>
         </div>
-<<<<<<< HEAD
-        <div class="footer-version-text">{{ site_name }} 2.0.1 | It is highly recommended to backup your database regularly within the settings.</div>
-=======
-        <div style="font-size: 1.1em; color: #888; margin-top: 4px;">{{ site_name }} v2.0.0 | It is highly recommended to backup your database regularly.</div>
->>>>>>> a6c31a01
+        <div style="font-size: 1.1em; color: #888; margin-top: 4px;">{{ site_name }} v2.0.1 | It is highly recommended to backup your database regularly.</div>
       </div>
       {% block footer %}
       {% endblock %}
